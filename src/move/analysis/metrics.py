__all__ = ["calculate_accuracy", "calculate_cosine_similarity"]

import numpy as np

from move.core.typing import FloatArray


def calculate_accuracy(
    original_input: FloatArray, reconstruction: FloatArray
) -> FloatArray:
    """Compute accuracy per sample.

    Args:
        original_input: Original labels (one-hot encoded as a 3D array).
        reconstruction: Reconstructed labels (2D array).

    Returns:
        Array of accuracy scores.
    """
    if original_input.ndim != 3:
        raise ValueError("Expected original input to have three dimensions.")
    if reconstruction.ndim != 2:
        raise ValueError("Expected reconstruction to have two dimensions.")
    if original_input[:, :, 0].shape != reconstruction.shape:
        raise ValueError(
            f"Original input {original_input.shape} and reconstruction "
            f"{reconstruction.shape} shapes do not match."
        )

    is_nan = original_input.sum(axis=2) == 0
    original_input = np.argmax(original_input, axis=2)  # 3D => 2D
    y_true = np.ma.masked_array(original_input, mask=is_nan)
    y_pred = np.ma.masked_array(reconstruction, mask=is_nan)

    num_features = np.ma.count(y_true, axis=1)
    scores = np.sum(y_true == y_pred, axis=1) / num_features

    return np.ma.filled(scores, 0)


def calculate_cosine_similarity(
    original_input: FloatArray, reconstruction: FloatArray
) -> FloatArray:
    """Compute cosine similarity per sample.

    Args:
        original_input: Original values (2D array).
        reconstruction: Reconstructed values (2D array).

    Returns:
        Array of similarities.
    """
    if any((original_input.ndim != 2, reconstruction.ndim != 2)):
        raise ValueError("Expected both inputs to have two dimensions.")
    if original_input.shape != reconstruction.shape:
        raise ValueError(
            f"Original input {original_input.shape} and reconstruction "
            f"{reconstruction.shape} shapes do not match."
        )

    is_nan = original_input == 0
    x = np.ma.masked_array(original_input, mask=is_nan)
    y = np.ma.masked_array(reconstruction, mask=is_nan)

    # Equivalent to `np.diag(sklearn.metrics.pairwise.cosine_similarity(x, y))`
    # But can handle masked arrays
    scores = np.sum(x * y, axis=1) / (norm(x) * norm(y))

    return np.ma.filled(scores, 0)


def norm(x: np.ma.MaskedArray, axis: int = 1) -> np.ma.MaskedArray:
    """Return Euclidean norm. This function is equivalent to `np.linalg.norm`,
    but it can handle masked arrays.

    Args:
        x: 2D masked array
        axis: Axis along which to the operation is performed. Defaults to 1.

    Returns:
        1D array with the specified axis removed.
    """
<<<<<<< HEAD
    return np.sqrt(np.sum(x**2, axis=axis))
=======
    return np.sqrt(np.sum(x**2, axis=axis))


def get_2nd_order_polynomial(
    x_array: FloatArray, y_array: FloatArray, n_points=100
) -> tuple[FloatArray, FloatArray, tuple[float, float, float]]:
    """
    Given a set of x an y values, find the 2nd oder polynomial fitting best the data.

    Returns:
        x_pol: x coordinates for the polynomial function evaluation.
        y_pol: y coordinates for the polynomial function evaluation.
    """
    a2, a1, a = np.polyfit(x_array, y_array, deg=2)

    x_pol = np.linspace(np.min(x_array), np.max(x_array), n_points)
    y_pol = np.array([a2 * x * x + a1 * x + a for x in x_pol])

    return x_pol, y_pol, (a2, a1, a)
>>>>>>> 6f5737a1
<|MERGE_RESOLUTION|>--- conflicted
+++ resolved
@@ -80,9 +80,6 @@
     Returns:
         1D array with the specified axis removed.
     """
-<<<<<<< HEAD
-    return np.sqrt(np.sum(x**2, axis=axis))
-=======
     return np.sqrt(np.sum(x**2, axis=axis))
 
 
@@ -101,5 +98,4 @@
     x_pol = np.linspace(np.min(x_array), np.max(x_array), n_points)
     y_pol = np.array([a2 * x * x + a1 * x + a for x in x_pol])
 
-    return x_pol, y_pol, (a2, a1, a)
->>>>>>> 6f5737a1
+    return x_pol, y_pol, (a2, a1, a)