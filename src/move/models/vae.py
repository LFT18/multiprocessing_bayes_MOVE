--- conflicted
+++ resolved
@@ -4,16 +4,10 @@
 import torch
 from torch import nn, optim
 from torch.utils.data import DataLoader
-<<<<<<< HEAD
-
-=======
-from typing import List
-import numpy as np
 import logging
 
 
 logger = logging.getLogger('vae.py')
->>>>>>> 3826dc83
 
 class VAE(nn.Module):
     """Variational autoencoder.
