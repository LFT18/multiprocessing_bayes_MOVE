--- conflicted
+++ resolved
@@ -16,18 +16,10 @@
 categorical_inputs: [] # no categorical inputs
 
 continuous_inputs: # a list of continuous datasets
-<<<<<<< HEAD
   - name: random.continuous.proteomics # filename in raw_data_path
     log2: true # log2 transform data
     scale: true # scale data
   - name: random.continuous.metagenomics # filename in raw_data_path
     log2: true # log2 transform data
     scale: true # scale data
-=======
-  - name: random.continuous.proteomics
-    log2: true
-    scale: true
-  - name: random.continuous.metagenomics
-    log2: true
-    scale: true
->>>>>>> 8d0587a6
+ 